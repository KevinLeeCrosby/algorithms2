--- conflicted
+++ resolved
@@ -170,11 +170,7 @@
   private void collect(final Node x, final StringBuilder prefix, final Queue<String> results) {
     if (x == null) return;
     if (x.isString) results.enqueue(prefix.toString());
-<<<<<<< HEAD
     for (char c = 'A'; c <= 'Z'; ++c) {
-=======
-    for (char c = 'A'; c <= 'Z'; c++) {
->>>>>>> 7bb36d61
       prefix.append(c);
       collect(x.next[index(c)], prefix, results);
       prefix.deleteCharAt(prefix.length() - 1);
@@ -204,11 +200,7 @@
       return;
     char c = pattern.charAt(d);
     if (c == '.') {
-<<<<<<< HEAD
       for (char ch = 'A'; ch <= 'Z'; ++ch) {
-=======
-      for (char ch = 'A'; ch <= 'Z'; ch++) {
->>>>>>> 7bb36d61
         prefix.append(ch);
         collect(x.next[index(ch)], prefix, pattern, results);
         prefix.deleteCharAt(prefix.length() - 1);
@@ -267,11 +259,7 @@
 
     // remove subtrie rooted at x if it is completely empty
     if (x.isString) return x;
-<<<<<<< HEAD
-    for (char c = 'A'; c < 'Z'; ++c)
-=======
-    for (char c = 'A'; c <= 'Z'; c++)
->>>>>>> 7bb36d61
+    for (char c = 'A'; c <= 'Z'; ++c)
       if (x.next[index(c)] != null)
         return x;
     return null;
